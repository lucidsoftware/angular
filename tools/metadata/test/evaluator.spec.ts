--- conflicted
+++ resolved
@@ -195,10 +195,6 @@
     import {someName, someBool} from './consts';
 
     @Pipe({name: someName, pure: someBool})
-<<<<<<< HEAD
-    export class B {}`
-};
-=======
     export class B {}`,
   'const_expr.ts': `
     function CONST_EXPR(value: any) { return value; }
@@ -217,5 +213,4 @@
     export const someValue = new Value("name", 12);
     export const complex = CONST_EXPR(new Value("name", forwardRef(() => 12)));
   `
-}
->>>>>>> d7076ead
+};