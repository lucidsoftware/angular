--- conflicted
+++ resolved
@@ -57,11 +57,7 @@
 export interface MetadataArray { [name: number]: MetadataValue; }
 
 export interface MetadataSymbolicExpression {
-<<<<<<< HEAD
-  __symbolic: "binary" | "call" | "index" | "pre" | "reference" | "select"
-=======
-  __symbolic: string;  // "binary" | "call" | "index" | "new" | "pre" | "reference" | "select"
->>>>>>> d7076ead
+  __symbolic: "binary" | "call" | "index" | "new" | "pre" | "reference" | "select"
 }
 export function isMetadataSymbolicExpression(value: any): value is MetadataSymbolicExpression {
   if (value) {
@@ -102,11 +98,7 @@
 }
 
 export interface MetadataSymbolicCallExpression extends MetadataSymbolicExpression {
-<<<<<<< HEAD
-  __symbolic: "call";
-=======
-  // __symbolic: "call" | "new";
->>>>>>> d7076ead
+  __symbolic: "call" | "new";
   expression: MetadataValue;
   arguments?: MetadataValue[];
 }
